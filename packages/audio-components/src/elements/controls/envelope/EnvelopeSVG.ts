--- conflicted
+++ resolved
@@ -64,13 +64,9 @@
 
   const SVG_WIDTH = 400;
   const SVG_HEIGHT = 200;
-<<<<<<< HEAD
   const CIRCLE_PADDING = 8;
   const TOP_BTNS_PADDING = 16;
-=======
-  const CIRCLE_RADIUS = 4; // Radius of the envelope point circles
-  const CIRCLE_PADDING = CIRCLE_RADIUS * 2; // Padding to prevent circles from being cut off
->>>>>>> b7121e93
+
 
   let svgElement: SVGSVGElement;
   let pointsGroup: SVGGElement;
